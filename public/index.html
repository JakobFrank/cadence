--- conflicted
+++ resolved
@@ -85,10 +85,7 @@
           <button type="button" class="themeChoice" id="chicagoEvening">Chicago Evening</button>
           <button type="button" class="themeChoice" id="cyberpunkBartender">Cyberpunk Bartender</button>
 
-<<<<<<< HEAD
           <button type="button" class="themeChoice" id="spaceStation">Space Station</button>
-=======
->>>>>>> b8917aa7
           <button type="button" class="themeChoice" id="yorha">YoRHa</button>
           <button type="button" class="themeChoice" id="tokyoNight">Tokyo Night</button>
           <!--
