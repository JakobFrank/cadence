<!DOCTYPE html>
<html lang="en">

<head>
  <meta charset="UTF-8" />
  <meta name="viewport" content="width=device-width, initial-scale=1" />
  <meta name="description" content="Ken Ellorando's personal online radio" />
  <meta name="keywords" content="Cadence, Radio, Cadence Radio, CadenceRadio, free radio, open source radio, github, Ken Ellorando radio"
  />

  <!-- Meta-tags for theme colors, etc -->
  <!-- Chrome mobile's navigation bar -->
  <meta name="theme-color" content="#CCCCCC" id="chrome-color">
  <!-- Windows phone -->
  <meta name="msapplication-navbutton-color" content="#CCCCCC" id="ie-color">

  <title>Cadence Radio ♥</title>
  <link rel="shortcut icon" href="favicon.ico" type="image/x-icon">

  <!-- Heading: Rock Salt; Subtitle: Roboto 300i; ARIA Messages: VT232; All else: PT Sans -->
  <link href="https://fonts.googleapis.com/css?family=Rock+Salt" rel="stylesheet">
  <link href="https://fonts.googleapis.com/css?family=Roboto:300i" rel="stylesheet">
  <link href="https://fonts.googleapis.com/css?family=PT+Sans" rel="stylesheet">
  <link href="https://fonts.googleapis.com/css?family=VT323" rel="stylesheet">

  <!-- Import base, norm, modules CSS -->
  <link rel="stylesheet" type="text/css" href="/css/master-import.css">
  <!-- ARIA request button CSS (not in import so the script can switch back and forth) -->
  <link rel="stylesheet" type="text/css" id="aria-request-button" href="/css/modules/aria/request-button.css">
  <!-- Selected style CSS -->
  <link rel="stylesheet" type="text/css" id="selected-css" href=".">

  <!-- jQuery Google CDN -->
  <script src="https://ajax.googleapis.com/ajax/libs/jquery/3.1.0/jquery.min.js"></script>
  <!-- Theme data JSON -->
  <script type="text/javascript" src="/js/theme.json"></script>
  <!-- ARIA Front-end -->
  <script src="/js/aria.js"></script>
  <!-- Theme Changer -->
  <script src="/js/theme-changer.js"></script>
  <!-- Radio-page script -->
  <script src="/js/radio-page.js"></script>
</head>


<body onload="defaultTheme(); defaultPlayer();">
  <main>
    <h1 id="title">CADENCE</h1>
    <p id="subtitle">A Rhythmic Experience</p>

    <div id="player">
      <!-- Connection to source -->
      <audio id="stream" src="http://cadenceradio.com:8000/cadence1"></audio>

      <!-- Display title/artist, may add more later -->
      <div id="nowPlaying">
        <span id="artist_name">Track data is loading...</span>
        <span id="song_title"></span>
      </div>

      <!-- Buttons stacked-->
      <ul id="playerButtonList">
        <li>
          <!-- ON/OFF -->
          <button type="button" id="playerToggle">►</button>
        </li>
        <li id="volumeLabel">
          <label for="volume">Volume</label>
        </li>
        <li>
          <!-- VOLUME -->
          <input type="range" id="volume" value="1" min="0" max="1" step="0.01" oninput="volumeToggle(this.value)" onchange="volumeToggle(this.value)">
        </li>
      </ul>

      <div id="version">
        <p style="margin:0">Cadence/ARIA Development Build</p>
        <p style="margin:0 0 30px 0;">Beta 0.9.2</p>
      </div>

      <!-- Theme selector -->
      <div class="dropdown">
        <button class="dropbtn" id="theme-button">Select Theme</button>
        <div class="dropdown-content">
          <button type="button" class="themeChoice" id="chicagoEvening">Chicago Evening</button>
          <button type="button" class="themeChoice" id="cyberpunkBartender">Cyberpunk Bartender</button>

          <button type="button" class="themeChoice" id="yorha">YoRHa</button>
<<<<<<< HEAD

          <button type="button" class="themeChoice" id="hawaiianSunset">Hawaiian Sunset</button>
=======
          <button type="button" class="themeChoice" id="tokyoNight">Tokyo Night</button>
>>>>>>> 1a63fd64
          <!--
          <button type="button" class="themeChoice" id="minimalist">Minimalist</button>
          <button type="button" class="themeChoice" id="electromaster">Electromaster</button>
          <button type="button" class="themeChoice" id="lightMage">Light Mage</button>
          <button type="button" class="themeChoice" id="mayberry">Mayberry</button>
          <button type="button" class="themeChoice" id="starGuardian">Star Guardian</button>
          <button type="button" class="themeChoice" id="minimalistDark">Minimalist Dark</button>
          -->
        </div>
      </div>
    </div>
  </main>

  <div id="aria">
    <h2>Song Requests</h2>
    <div id="search">
      <input id="searchInput" type="text" placeholder="Search for a song or artist!">
      <button id="searchButton">Search</button>
    </div>

    <div style="text-align: center">
      <span id="ariaSays">ARIA: Ask me to play something! You can request one song every five minutes!</span>
    </div>

    <div id="results">
    </div>
  </div>

  <div id="content">
    <div class="content-left">
      <section>
        <h2>Announcements</h2>
        <h3 class="announcement">1/7/2018: Music Update</h3>
        <p>Happy New Year! I found a folder full of music and selected some for the Cadence library:</p>
        <ul>
          <li>Alizée - J'en Ai Marre! </li>
          <li>Bach, Johann Sebastian - Air</li>
          <li>Chopin, Frederic - Nocturne (Op. 9 No. 2)</li>
          <li>Debussy, Claude - Clair de Lune</li>
          <li>Doobie Brothers - Long Train Running</li>
          <li>Drill Queen - Born Depressed</li>
          <li>fripSide - LEVEL5 -judgelight-</li>
          <li>fripside - trusty snow</li>
          <li>Harry Chapin - Cat's In The Cradle</li>
          <li>Judas Priest - Painkiller</li>
          <li>Logic - Inception</li>
          <li>Moby - Extreme Ways</li>
          <li>Ozzy Osbourne - See You On The Other Side</li>
          <li>Pachelbel, Johann - Canon</li>
          <li>Phil Collins - In The Air Tonight</li>
          <li>Strauss II, Johann - The Blue Danube</li>
          <li>The Beatles - Norwegian Wood</li>
          <li>The Weeknd - Starboy</li>
          <li>Vivienne Lu (Sleeping Dogs) - Yellow Fever</li>
        </ul>

        <h3 class="announcement">11/18: Firefox 57.0 Playback Issues</h3>
        <p>Please be aware that Firefox 57.0 "Quantum" <a href="https://github.com/kenellorando/cadence/issues/81">does not properly playback</a>          Cadence's stream past the first song. I recommend rolling back to <a href="https://support.mozilla.org/en-US/kb/install-older-version-of-firefox">56.2</a>          until Mozilla addresses stream support.</p>
      </section>
    </div>

    <div class="content-right">
      <section>
        <h2>About Cadence:</h2>
        <p>Cadence is an online radio whose creation was inspired by the anime-themed <a href="http://r-a-d.io/">R/a/dio</a>.
          Originally started as an <a href="http://cadenceradio.com/original">experiment</a> in February 2017, the project
          is my first endeavour to practice a full range of IT-skills.</p>

        <p>The server typically plays all the genres of music I like, a mix of classic rock, synthpop, and metal. I occasionally
          override the server and play a certain genre, artist, or the same song on an endless loop.</p>

        <p>If you're interested in seeing this project's development, nearly everything is available on GitHub:
          <a href="https://github.com/kenellorando/cadence">source</a>/<a href="https://github.com/kenellorando/cadence/issues">issues</a>.</p>

        <p><b>Cadence Radio is a DMCA compliant, "non-commercial educational" (NCE) broadcast. As an NCE, Cadence Radio is non-profit and does not accept advertisements for its webpages or broadcasts.</b></p>
      </section>

      <section id="changelog">
        <h2>Changelog:</h2>
        <ul>
          <li>1/12: New theme: Tokyo Night</li>
          <li>11/28: New theme: Minimalist</li>
          <li>9/30: Song requests!!!</li>
          <li>9/28: Database returning search results</li>
          <li>9/13: Aria build deployed to <i>cadenceradio.com</i></li>
          <li>9/12: Switched back-end stream source client</li>
        </ul>

        <h4><a id="oldToggle" onclick="toggleChangelog()">Show Full History</a></h4>
        <div id="old">
          <ul>
            <li>7/22: Theme-changing code reoptimized</li>
            <li>7/11: New theme: YoRHa</li>
            <li>6/2: New theme: Light Mage</li>
            <li>5/29: New theme: Star Guardian</li>
            <li>5/15: New status checker displays live-info of services</li>
            <li>5/14: Cyberpunk theme changes from a day/night version based on client time (10PM-8AM). </li>
            <li>5/12: Database populator tool rewritten in Python</li>
            <li>4/29: Transitions for theme switching added + Two new themes: Mayberry &amp; Electromaster + Sizing correction
              for all screen sizes</li>
            <li>4/9: New Server OS + New domain name!</li>
            <li>3/29: User set volume is now cached</li>
            <li>3/26: Stream toggle no longer resets theme or volume + user picked themes are now cached + Cyberpunk Bartender
              updated
            </li>
            <li>3/25: Live display of artist and track make Cadence DMCA compliant</li>
            <li>3/24: Database populator tool completed</li>
            <li>3/22: Stream/source moved to dedicated server</li>
            <li>3/3: Changable themes (new theme: Cyberpunk Bartender) + fixed Android Chrome background sizing bug</li>
            <li>3/2: Custom stream/volume controls + pause desynchronization fixed (unless stream ends)</li>
            <li>3/1: Front-end prototype design</li>
            <li>2/28: Auto streaming (until the IP expires)</li>
            <li>2/26: Streaming client and stream source</li>
          </ul>
        </div>
      </section>
    </div>
  </div>
  <!-- /CONTENT -->
  <footer>A project by Ken Ellorando</footer>

  <div class="fullscreen-bg">
    <video loop muted autoplay class="fullscreen-bg-video">
      <source id="video-source" src="" type="video/mp4">
    </video>
  </div>
</body>

</html><|MERGE_RESOLUTION|>--- conflicted
+++ resolved
@@ -86,12 +86,8 @@
           <button type="button" class="themeChoice" id="cyberpunkBartender">Cyberpunk Bartender</button>
 
           <button type="button" class="themeChoice" id="yorha">YoRHa</button>
-<<<<<<< HEAD
-
+          <button type="button" class="themeChoice" id="tokyoNight">Tokyo Night</button>
           <button type="button" class="themeChoice" id="hawaiianSunset">Hawaiian Sunset</button>
-=======
-          <button type="button" class="themeChoice" id="tokyoNight">Tokyo Night</button>
->>>>>>> 1a63fd64
           <!--
           <button type="button" class="themeChoice" id="minimalist">Minimalist</button>
           <button type="button" class="themeChoice" id="electromaster">Electromaster</button>
