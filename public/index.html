<!DOCTYPE html>
<html lang="en">

<head>
  <meta charset="UTF-8" />
  <meta name="viewport" content="width=device-width, initial-scale=1" />
  <meta name="description" content="Ken Ellorando's personal online radio" />
  <meta name="keywords" content="Cadence, Radio, Cadence Radio, CadenceRadio, free radio, open source radio, github, Ken Ellorando radio"
  />

  <!-- Meta-tags for theme colors, etc -->
  <!-- Chrome mobile's navigation bar -->
  <meta name="theme-color" content="#CCCCCC" id="chrome-color">
  <!-- Windows phone -->
  <meta name="msapplication-navbutton-color" content="#CCCCCC" id="ie-color">

  <title>Cadence Radio ♥</title>
  <link rel="shortcut icon" href="favicon.ico" type="image/x-icon">

  <!-- Heading: Rock Salt; Subtitle: Roboto 300i; ARIA Messages: VT232; All else: PT Sans -->
  <link href="https://fonts.googleapis.com/css?family=Rock+Salt" rel="stylesheet">
  <link href="https://fonts.googleapis.com/css?family=Roboto:300i" rel="stylesheet">
  <link href="https://fonts.googleapis.com/css?family=PT+Sans" rel="stylesheet">
  <link href="https://fonts.googleapis.com/css?family=VT323" rel="stylesheet">

  <!-- Import base, norm, modules CSS -->
  <link rel="stylesheet" type="text/css" href="/css/master-import.css">
  <!-- Selected style CSS -->
  <link rel="stylesheet" type="text/css" id="selected-css" href=".">

  <!-- jQuery Google CDN -->
  <script src="https://ajax.googleapis.com/ajax/libs/jquery/3.1.0/jquery.min.js"></script>
  <!-- Theme data JSON -->
  <script type="text/javascript" src="/js/theme.json"></script>
  <!-- ARIA Front-end -->
  <script src="/js/aria.js"></script>
  <!-- Theme Changer -->
  <script src="/js/theme-changer.js"></script>
  <!-- Radio-page script -->
  <script src="/js/radio-page.js"></script>
</head>


<body onload="defaultTheme(); defaultPlayer();">
  <main>
    <h1 id="title">CADENCE</h1>
    <p id="subtitle">A Rhythmic Experience</p>

    <div id="player">
      <!-- Connection to source -->
      <audio id="stream" src="http://cadenceradio.com:8000/cadence1"></audio>

      <!-- Display title/artist, may add more later -->
      <div id="nowPlaying">
        <span id="artist_name">Track data is loading...</span>
        <span id="song_title"></span>
      </div>

      <!-- Buttons stacked-->
      <ul id="playerButtonList">
        <li>
          <!-- ON/OFF -->
          <button type="button" id="playerToggle">►</button>
        </li>
        <li id="volumeLabel">
          <label for="volume">Volume</label>
        </li>
        <li>
          <!-- VOLUME -->
          <input type="range" id="volume" value="1" min="0" max="1" step="0.01" oninput="volumeToggle(this.value)" onchange="volumeToggle(this.value)">
        </li>
      </ul>

<<<<<<< HEAD
      <div>
        <p style="margin:0">Ken Ellorando</p>
        <p style="margin:0 0 30px 0;">ITMD 460-01 17F</p>
=======
      <div id="version">
<<<<<<< HEAD
        <p style="margin:0">Cadence/ARIA Demo Build</p>
        <p style="margin:0 0 30px 0;">ITMD 460-01 17F</p>
=======
        <p style="margin:0">Cadence/ARIA Development Build</p>
        <p style="margin:0 0 30px 0;">Beta 0.9.2</p>
>>>>>>> a966ca781861a1b8d29e03f817b515773a8e521c
>>>>>>> 77785695
      </div>

      <!-- Theme selector -->
      <div class="dropdown">
        <button class="dropbtn" id="theme-button">Select Theme</button>
        <div class="dropdown-content">
          <button type="button" class="themeChoice" id="chicagoEvening">Chicago Evening</button>
          <button type="button" class="themeChoice" id="cyberpunkBartender">Cyberpunk Bartender</button>
<<<<<<< HEAD
          <button type="button" class="themeChoice" id="mayberry">Mayberry</button>          
=======
>>>>>>> 77785695
          <button type="button" class="themeChoice" id="yorha">YoRHa</button>
          
          <!--
          <button type="button" class="themeChoice" id="lightMage">Light Mage</button>
          <button type="button" class="themeChoice" id="minimalist">Minimalist</button>
          <button type="button" class="themeChoice" id="electromaster">Electromaster</button>
<<<<<<< HEAD
          <button type="button" class="themeChoice" id="lightMage">Light Mage</button>
=======
          <button type="button" class="themeChoice" id="mayberry">Mayberry</button>
>>>>>>> 77785695
          <button type="button" class="themeChoice" id="starGuardian">Star Guardian</button>
          <button type="button" class="themeChoice" id="minimalistDark">Minimalist Dark</button>
          -->
        </div>
      </div>
    </div>
  </main>

  <div id="aria">
    <h2>Song Requests</h2>
    <div id="search">
      <input id="searchInput" type="text" placeholder="Search for a song or artist!">
      <button id="searchButton">Search</button>
    </div>

    <div style="text-align: center">
      <span id="ariaSays">ARIA: Ask me to play something! You can request one song every five minutes!</span>
    </div>

    <div id="results">
    </div>
  </div>

  <div id="content">
    <div class="content-left">
      <section>
        <h2>Announcements</h2>
        <h3 class="announcement">11/29: Music Update</h3>
        <p>Here are the newest additions to the music library:</p>
        <ul>
          <li>Frank Sinatra - I've Got You Under My Skin</li>
          <li>Garoad (VA-11 HALL-A: Cyberpunk Bartender Action) - Nighttime Maneuvers</li>
          <li>Garoad (VA-11 HALL-A: Cyberpunk Bartender Action) - Welcome to VA-11 HALL-A (Remix)</li>
          <li>Purity Ring - Begin Again</li>
          <li>SQUARE ENIX (Nier: Automata) - Alien Manifestation</li>
          <li>SQUARE ENIX (Nier: Automata) - City Ruins - Shade</li>
          <li>SQUARE ENIX (Nier: Automata) - Weight of the World/The End of YoRHa</li>
          <li>Tantrum Desire - Reach VIP </li>
          <li>Tears For Fears - Advice for the Young at Heart</li>
          <li>Tears For Fears - Mad World</li>
          <li>Tears For Fears - Pale Shelter</li>
          <li>Tears For Fears - Sowing the Seeds of Love</li>
          <li>Yugo Kanno (PSYCHO-PASS) - PSYCHO-PASS</li>
          <li>Yugo Kanno (PSYCHO-PASS) - Dominator</li>
        </ul>
      </section>
    </div>

    <div class="content-right">
      <section>
        <h2>About Cadence:</h2>
        <p>Cadence is an online radio whose creation was inspired by the anime-themed <a href="http://r-a-d.io/">R/a/dio</a>.

        <p>The server typically plays all the genres of music I like, a mix of classic rock, synthpop, and metal. I occasionally
          override the server and play a certain genre, artist, or the same song on an endless loop.</p>

        <p><b>Cadence Radio is a DMCA compliant, "non-commercial educational" (NCE) broadcast. As an NCE, Cadence Radio is non-profit and does not accept advertisements for its webpages or broadcasts.</b></p>
      </section>

    </div>
  </div>
  <!-- /CONTENT -->
  <footer>A project by Ken Ellorando</footer>

  <div class="fullscreen-bg">
    <video loop muted autoplay class="fullscreen-bg-video">
      <source id="video-source" src="" type="video/mp4">
    </video>
  </div>
</body>

</html><|MERGE_RESOLUTION|>--- conflicted
+++ resolved
@@ -70,21 +70,10 @@
           <input type="range" id="volume" value="1" min="0" max="1" step="0.01" oninput="volumeToggle(this.value)" onchange="volumeToggle(this.value)">
         </li>
       </ul>
-
-<<<<<<< HEAD
-      <div>
-        <p style="margin:0">Ken Ellorando</p>
-        <p style="margin:0 0 30px 0;">ITMD 460-01 17F</p>
-=======
+      
       <div id="version">
-<<<<<<< HEAD
         <p style="margin:0">Cadence/ARIA Demo Build</p>
         <p style="margin:0 0 30px 0;">ITMD 460-01 17F</p>
-=======
-        <p style="margin:0">Cadence/ARIA Development Build</p>
-        <p style="margin:0 0 30px 0;">Beta 0.9.2</p>
->>>>>>> a966ca781861a1b8d29e03f817b515773a8e521c
->>>>>>> 77785695
       </div>
 
       <!-- Theme selector -->
@@ -93,21 +82,15 @@
         <div class="dropdown-content">
           <button type="button" class="themeChoice" id="chicagoEvening">Chicago Evening</button>
           <button type="button" class="themeChoice" id="cyberpunkBartender">Cyberpunk Bartender</button>
-<<<<<<< HEAD
-          <button type="button" class="themeChoice" id="mayberry">Mayberry</button>          
-=======
->>>>>>> 77785695
-          <button type="button" class="themeChoice" id="yorha">YoRHa</button>
+          <button type="button" class="themeChoice" id="mayberry">Mayberry</button>     
+          
           
           <!--
           <button type="button" class="themeChoice" id="lightMage">Light Mage</button>
           <button type="button" class="themeChoice" id="minimalist">Minimalist</button>
           <button type="button" class="themeChoice" id="electromaster">Electromaster</button>
-<<<<<<< HEAD
+          <button type="button" class="themeChoice" id="yorha">YoRHa</button>
           <button type="button" class="themeChoice" id="lightMage">Light Mage</button>
-=======
-          <button type="button" class="themeChoice" id="mayberry">Mayberry</button>
->>>>>>> 77785695
           <button type="button" class="themeChoice" id="starGuardian">Star Guardian</button>
           <button type="button" class="themeChoice" id="minimalistDark">Minimalist Dark</button>
           -->
