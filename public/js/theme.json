--- conflicted
+++ resolved
@@ -99,7 +99,14 @@
     "themeColorRead": "#000000 black",
     "themeKey": "minimalistDark"
   },
-<<<<<<< HEAD
+  "tokyoNight": {
+    "cssPath": "/css/themes/tokyo-night.css",
+    "title": "ケイデンス",
+    "subtitle": "リズミカルな体験",
+    "themeColor": "#0e1428",
+    "themeColorRead": "#0e1428 even darker navy",
+    "themeKey": "tokyoNight"
+  },
   "hawaiianSunset": {
     "cssPath": "/css/themes/hawaiian-sunset.css",
     "title": "CADENCE",
@@ -107,14 +114,5 @@
     "themeColor": "#677A8B",
     "themeColorRead": "#677A8B dark sky blue",
     "themeKey": "hawaiianSunset"
-=======
-  "tokyoNight": {
-    "cssPath": "/css/themes/tokyo-night.css",
-    "title": "ケイデンス",
-    "subtitle": "リズミカルな体験",
-    "themeColor": "#0e1428",
-    "themeColorRead": "#0e1428 even darker navy",
-    "themeKey": "tokyoNight"
->>>>>>> 1a63fd64
   }
 }